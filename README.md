# Film Translator Generator

[English](#english) | [Bahasa Indonesia](#bahasa-indonesia)

<a name="english"></a>
<details open>
<summary><strong>English</strong></summary>

## Description

A simple desktop application for transcribing audio from video files using Faster-Whisper and translating the text using Google Gemini API to generate subtitle files in various formats.

### Features

*   Modern user interface with Sun Valley theme (sv-ttk) and panel-based layout
*   **Video Queue Management**: Add, remove, and process multiple video files sequentially.
*   **Project Save/Load**: Save your current queue, processed data, and settings into a `.ftgproj` file and load it back later.
*   **Basic Subtitle Editor**: Edit the text and timestamps of generated subtitles directly within the application.
*   **Preview Video with Subtitles**: Attempt to open the selected video with its generated subtitles in your default media player.
<<<<<<< HEAD
*   **Multiple Translation API Support**: Choose between Google Gemini, OpenAI, Anthropic Claude, DeepSeek, or a local HuggingFace model for translations.
=======
*   **Multiple Translation API Support**: Choose between Google Gemini, OpenAI, Anthropic Claude, and DeepSeek for translations.
*   **API Key Validation**: Built-in checks verify Gemini, OpenAI, Anthropic, and DeepSeek keys before use.
>>>>>>> cae0b6b9
*   **Model Selection for Providers**: 
    *   Select specific models for Gemini (`gemini-2.5-flash-preview-04-17` or `gemini-2.5-pro-exp-03-25`)
    *   Choose from OpenAI models (GPT-4.1, GPT-4o, etc.) 
    *   Select Anthropic models (Claude 3 Opus, Claude 3.7 Sonnet, etc.)
*   Video preview with thumbnails and information
*   **Multiple Output Format Support:** Choose between `SRT`, `VTT`, or `TXT` formats
*   **Side-by-Side Comparison:** View original text and translation side-by-side
*   **Whisper Model Selection:** Choose between `tiny`, `base`, `small`, `medium`, `large-v2`, `large-v3`
*   **Device & Computation Selection:** Choose `cuda` or `cpu` and the appropriate computation type (`float16`, `int8`, etc.)
*   **Advanced Gemini API Settings**: Customize Temperature, Top-P, and Top-K for translations.
*   **Advanced Settings:** Configure batch size, theme, accent color, and automatic features
*   **Modular Structure:** Code organized in separate modules for easier development
*   Video transcription using Faster-Whisper
*   Text translation using multiple AI providers:
    * Google Gemini API:
      * `gemini-2.5-flash-preview-04-17` (faster processing)
      * `gemini-2.5-pro-exp-03-25` (higher quality for complex translations)
    * OpenAI API (GPT-4.1, GPT-4o, GPT-3.5-turbo, etc.)
    * Anthropic API (Claude 3 Opus, Claude 3.5 Sonnet, etc.)
    * DeepSeek API (via DeepSeek-chat)
    * Local model via HuggingFace (MarianMT/Argos Translate)
*   Comprehensive settings storage in `config.json`

### Requirements

*   Python 3.8+
*   `ffmpeg` (Must be installed and in your system PATH. Download from [https://ffmpeg.org/](https://ffmpeg.org/))
*   CUDA Toolkit & cuDNN (Recommended for GPU acceleration with Faster-Whisper. Ensure compatible versions are installed)
*   API Keys (Choose at least one based on your preferred translation provider, or use a local model):
*   Google Gemini API Key (Get from [Google AI Studio](https://aistudio.google.com/app/apikey))
    *   OpenAI API Key (Get from [OpenAI Platform](https://platform.openai.com/api-keys))
    *   Anthropic API Key (Get from [Anthropic Console](https://console.anthropic.com/))
    *   DeepSeek API Key (Get from [DeepSeek Platform](https://platform.deepseek.com/))
    *   Local model files downloaded from HuggingFace (no API key required)

### Installation

1.  **Clone repository:**
    ```bash
    git clone https://github.com/Fapzarz/FilmTranslatorGenerator.git
    cd FilmTranslatorGenerator
    ```
2.  **(Recommended) Create and activate virtual environment:**
    ```bash
    # Windows
    python -m venv venv
    .\venv\Scripts\activate
    ```
    ```bash
    # macOS / Linux
    python3 -m venv venv
    source venv/bin/activate
    ```
3.  **Install Python dependencies:**
    ```bash
    pip install -r requirements.txt
    ```
4.  **Ensure `ffmpeg` is installed** and its path is correct in your system environment variables
5.  **Ensure CUDA Toolkit and cuDNN are installed** correctly if you want to use GPU acceleration (highly recommended for large models)

### Usage

1.  Run the application:
    ```bash
    python main.py
    ```
2.  In the application window:
    *   Click "Add Video(s)" to select your video file(s)
    *   Select your preferred translation provider (Gemini, OpenAI, Anthropic, or DeepSeek)
    *   Enter the API Key for your selected provider
    *   If applicable, select the specific model for your provider
    *   Select the target translation language and output format
    *   Select Whisper settings (Model, Device, Compute Type)
    *   Click "Generate Subtitles"
3.  Wait for the transcription and translation process to complete. Status will be displayed in the "Log" tab
    *   *Note:* Downloading the Faster-Whisper model may take a long time when run for the first time
4.  Once complete, you can view the results in the "Output" tab and compare the original text with the translation in the "Original vs Translation" tab
5.  Use the "Save As" button to save the results to a file

### Code Structure

This project uses a modular structure to facilitate development and maintenance:

*   `main.py`: Application entry point
*   `config.py`: Configuration settings and constants
*   `utils/`: Formatting and media handling utilities
*   `backend/`: Transcription and translation functionality
*   `gui/`: UI components and main application class

### License

This project is licensed under the [GNU Affero General Public License v3 (AGPLv3)](LICENSE).

### Changelog

For a detailed history of changes, please see the [CHANGELOG.md](CHANGELOG.md) file.

### Documentation

More detailed documentation is available in the [GitHub repository](https://github.com/Fapzarz/FilmTranslatorGenerator).

</details>

<a name="bahasa-indonesia"></a>
<details>
<summary><strong>Bahasa Indonesia</strong></summary>

## Deskripsi

Aplikasi desktop sederhana untuk mentranskripsi audio dari file video menggunakan Faster-Whisper dan menerjemahkan teksnya menggunakan Google Gemini API untuk menghasilkan file subtitle dalam berbagai format.

### Fitur

*   Antarmuka pengguna modern dengan tema Sun Valley (sv-ttk) dan tata letak berbasis panel
*   **Manajemen Antrean Video**: Tambah, hapus, dan proses beberapa file video secara berurutan.
*   **Simpan/Muat Proyek**: Simpan antrean saat ini, data yang telah diproses, dan pengaturan ke dalam file `.ftgproj` dan muat kembali nanti.
*   **Editor Subtitle Dasar**: Edit teks dan stempel waktu dari subtitle yang dihasilkan langsung di dalam aplikasi.
*   **Pratinjau Video dengan Subtitle**: Coba buka video yang dipilih beserta subtitle yang dihasilkan di pemutar media default Anda.
*   **Dukungan Berbagai API Terjemahan**: Pilih antara Google Gemini, OpenAI, Anthropic Claude, DeepSeek, atau model lokal HuggingFace untuk terjemahan.
*   **Pemilihan Model untuk Provider**: 
    *   Pilih model spesifik untuk Gemini (`gemini-2.5-flash-preview-04-17` atau `gemini-2.5-pro-exp-03-25`)
    *   Pilih dari model OpenAI (GPT-4.1, GPT-4o, dll.)
    *   Pilih model Anthropic (Claude 3 Opus, Claude 3.5 Sonnet, dll.)
*   Pratinjau video dengan thumbnail dan informasi
*   **Multiple Output Format Support:** Pilih antara format `SRT`, `VTT`, atau `TXT`
*   **Perbandingan Side-by-Side:** Lihat teks asli dan terjemahan secara berdampingan
*   **Pilihan Model Whisper:** Pilih antara `tiny`, `base`, `small`, `medium`, `large-v2`, `large-v3`
*   **Pilihan Perangkat & Komputasi:** Pilih `cuda` atau `cpu` dan tipe komputasi yang sesuai (`float16`, `int8`, dll.)
*   **Pengaturan Lanjutan Gemini API**: Kustomisasi Temperature, Top-P, dan Top-K untuk terjemahan.
*   **Pengaturan Lanjutan:** Atur ukuran batch, tema, warna aksen, dan fitur otomatis
*   **Modular Structure:** Kode diatur dalam modul terpisah untuk memudahkan pengembangan
*   Transkripsi video menggunakan Faster-Whisper
*   Terjemahan teks menggunakan berbagai provider AI:
    * Google Gemini API:
      * `gemini-2.5-flash-preview-04-17` (pemrosesan lebih cepat)
      * `gemini-2.5-pro-exp-03-25` (kualitas lebih tinggi untuk terjemahan kompleks)
    * OpenAI API (GPT-4.1, GPT-4o, GPT-3.5-turbo, dll.)
    * Anthropic API (Claude 3 Opus, Claude 3.5 Sonnet, dll.)
    * DeepSeek API (melalui DeepSeek-chat)
    * Model lokal HuggingFace (MarianMT/Argos Translate)
*   Penyimpanan pengaturan yang komprehensif di `config.json`

### Persyaratan

*   Python 3.8+
*   `ffmpeg` (Harus terinstal dan ada di PATH sistem Anda. Unduh dari [https://ffmpeg.org/](https://ffmpeg.org/))
*   CUDA Toolkit & cuDNN (Direkomendasikan untuk akselerasi GPU dengan Faster-Whisper. Pastikan versi kompatibel terinstal)
*   API Keys (Pilih setidaknya satu berdasarkan provider terjemahan yang Anda inginkan):
*   Google Gemini API Key (Dapatkan dari [Google AI Studio](https://aistudio.google.com/app/apikey))
    *   OpenAI API Key (Dapatkan dari [OpenAI Platform](https://platform.openai.com/api-keys))
    *   Anthropic API Key (Dapatkan dari [Anthropic Console](https://console.anthropic.com/))
    *   DeepSeek API Key (Dapatkan dari [DeepSeek Platform](https://platform.deepseek.com/))
    *   File model lokal dari HuggingFace (tidak memerlukan API key)

### Instalasi

1.  **Clone repository:**
    ```bash
    git clone https://github.com/Fapzarz/FilmTranslatorGenerator.git
    cd FilmTranslatorGenerator
    ```
2.  **(Direkomendasikan) Buat dan aktifkan virtual environment:**
    ```bash
    # Windows
    python -m venv venv
    .\venv\Scripts\activate
    ```
    ```bash
    # macOS / Linux
    python3 -m venv venv
    source venv/bin/activate
    ```
3.  **Instal dependensi Python:**
    ```bash
    pip install -r requirements.txt
    ```
4.  **Pastikan `ffmpeg` terinstal** dan path-nya sudah benar di environment variable sistem Anda
5.  **Pastikan CUDA Toolkit dan cuDNN terinstal** dengan benar jika Anda ingin menggunakan akselerasi GPU (sangat direkomendasikan untuk model besar)

### Penggunaan

1.  Jalankan aplikasi:
    ```bash
    python main.py
    ```
2.  Di jendela aplikasi:
    *   Klik "Add Video(s)" untuk menambahkan file video ke antrean
    *   Pilih provider terjemahan yang Anda inginkan (Gemini, OpenAI, Anthropic, atau DeepSeek)
    *   Masukkan API Key untuk provider yang Anda pilih
    *   Jika diperlukan, pilih model spesifik untuk provider Anda
    *   Pilih bahasa target terjemahan dan format output
    *   Pilih pengaturan Whisper (Model, Device, Compute Type)
    *   Klik "Generate Subtitles"
3.  Tunggu proses transkripsi dan terjemahan selesai. Status akan ditampilkan di tab "Log"
    *   *Catatan:* Pengunduhan model Faster-Whisper mungkin memakan waktu lama saat pertama kali dijalankan
4.  Setelah selesai, Anda dapat melihat hasil di tab "Output" dan membandingkan teks asli dengan terjemahan di tab "Original vs Translation"
5.  Gunakan tombol "Save As" untuk menyimpan hasil ke file

### Struktur Kode

Proyek ini menggunakan struktur modular untuk memudahkan pengembangan dan pemeliharaan:

*   `main.py`: Entry point aplikasi
*   `config.py`: Pengaturan konfigurasi dan konstanta
*   `utils/`: Utilitas pemformatan dan penanganan media
*   `backend/`: Fungsionalitas transkripsi dan terjemahan
*   `gui/`: UI components and main application class

### Lisensi

Proyek ini dilisensikan di bawah [GNU Affero General Public License v3 (AGPLv3)](LICENSE).

### Changelog

Untuk riwayat perubahan yang detail, silakan lihat file [CHANGELOG.md](CHANGELOG.md).

### Dokumentasi

Dokumentasi lebih lengkap tersedia di [GitHub repository](https://github.com/Fapzarz/FilmTranslatorGenerator).

</details><|MERGE_RESOLUTION|>--- conflicted
+++ resolved
@@ -17,12 +17,8 @@
 *   **Project Save/Load**: Save your current queue, processed data, and settings into a `.ftgproj` file and load it back later.
 *   **Basic Subtitle Editor**: Edit the text and timestamps of generated subtitles directly within the application.
 *   **Preview Video with Subtitles**: Attempt to open the selected video with its generated subtitles in your default media player.
-<<<<<<< HEAD
 *   **Multiple Translation API Support**: Choose between Google Gemini, OpenAI, Anthropic Claude, DeepSeek, or a local HuggingFace model for translations.
-=======
-*   **Multiple Translation API Support**: Choose between Google Gemini, OpenAI, Anthropic Claude, and DeepSeek for translations.
-*   **API Key Validation**: Built-in checks verify Gemini, OpenAI, Anthropic, and DeepSeek keys before use.
->>>>>>> cae0b6b9
+*   **API Key Validation**: Built-in checks verify Gemini, OpenAI, Anthropic, and DeepSeek keys before
 *   **Model Selection for Providers**: 
     *   Select specific models for Gemini (`gemini-2.5-flash-preview-04-17` or `gemini-2.5-pro-exp-03-25`)
     *   Choose from OpenAI models (GPT-4.1, GPT-4o, etc.) 
